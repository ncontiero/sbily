--- conflicted
+++ resolved
@@ -17,15 +17,10 @@
   },
   "dependencies": {
     "@fontsource/inter": "^5.2.5",
-<<<<<<< HEAD
-    "@stripe/stripe-js": "^7.2.0",
+    "@stripe/stripe-js": "^7.3.0",
     "chart.js": "^4.4.9",
     "chartjs-chart-geo": "^4.3.4",
-    "lucide": "^0.503.0"
-=======
-    "@stripe/stripe-js": "^7.3.0",
     "lucide": "^0.506.0"
->>>>>>> e5c83f81
   },
   "devDependencies": {
     "@ncontiero/eslint-config": "^5.1.1",
